#!/bin/bash
<<<<<<< HEAD
# This script is used to update the fivenines agent, and run by root
=======
# This script is used to update the fivenines agent
>>>>>>> 0e20f466

# stop the agent
sudo systemctl stop fivenines-agent.service

# if the home directory of user "fivenines" is /home/fivenines (which is the old location), migrate user's home directory to /opt/fivenines
if [ "$(getent passwd fivenines | cut -d: -f6)" == "/home/fivenines" ]; then
        echo "Migrating fivenines.io's working directory from /home/fivenines to /opt/fivenines"
        # if /opt/fivenines exists, or /home/fivenines not exists, exit
        if [ -d /opt/fivenines ] || [ ! -d /home/fivenines ]; then
                echo "Error: /opt/fivenines already exists or /home/fivenines does not exists"
                exit 1
        fi
        sudo usermod -m -d /opt/fivenines fivenines
<<<<<<< HEAD
=======
        echo "fivenines.io's working directory migrated to /opt/fivenines"
>>>>>>> 0e20f466

        # Reinstall the agent due to path changes
        echo "Reinstalling the fivenines_agent package"
        sudo su - fivenines -s /bin/bash -c 'python3 -m pipx uninstall fivenines_agent'
        sudo su - fivenines -s /bin/bash -c 'python3 -m pipx install --index-url https://pypi.org/simple/ --pip-args="--extra-index-url https://pypi.org/simple" fivenines_agent'
        # Check that the package is installed
        sudo su - fivenines -s /bin/bash -c 'pipx list | grep -q fivenines_agent'

        # Get the exit status of the pipx command
        if [ $? -ne 0 ]; then
                echo "Failed to Reinstall the fivenines_agent package"
                exit 1
        else
                echo "Successfully Reinstalled the fivenines_agent package"
        fi
fi
<<<<<<< HEAD
if [ "$(getent passwd fivenines | cut -d: -f6)" == "/opt/fivenines" ] && [ -d /opt/fivenines ]; then
    echo "fivenines.io's working directory is already migrated to /opt/fivenines"
fi
=======
>>>>>>> 0e20f466

# if the service file ExecStart is /home/fivenines/, replace it with /opt/fivenines/
if [ "$(grep -E '^ExecStart=/home/fivenines/.*' /etc/systemd/system/fivenines-agent.service)" ]; then
        echo "Updating the service file"
        sudo wget https://raw.githubusercontent.com/Five-Nines-io/five_nines_agent/main/fivenines-agent.service -O /etc/systemd/system/fivenines-agent.service
        echo "Reloading the systemd daemon"
        sudo systemctl daemon-reload
fi

# Update the agent
sudo su - fivenines -s /bin/bash -c 'python3 -m pipx upgrade --index-url https://pypi.org/simple/ --pip-args="--extra-index-url https://pypi.org/simple" fivenines_agent'

# Restart the agent
sudo systemctl restart fivenines-agent.service

# Remove the update script
rm fivenines_update.sh<|MERGE_RESOLUTION|>--- conflicted
+++ resolved
@@ -1,9 +1,5 @@
 #!/bin/bash
-<<<<<<< HEAD
-# This script is used to update the fivenines agent, and run by root
-=======
 # This script is used to update the fivenines agent
->>>>>>> 0e20f466
 
 # stop the agent
 sudo systemctl stop fivenines-agent.service
@@ -17,10 +13,7 @@
                 exit 1
         fi
         sudo usermod -m -d /opt/fivenines fivenines
-<<<<<<< HEAD
-=======
         echo "fivenines.io's working directory migrated to /opt/fivenines"
->>>>>>> 0e20f466
 
         # Reinstall the agent due to path changes
         echo "Reinstalling the fivenines_agent package"
@@ -37,12 +30,6 @@
                 echo "Successfully Reinstalled the fivenines_agent package"
         fi
 fi
-<<<<<<< HEAD
-if [ "$(getent passwd fivenines | cut -d: -f6)" == "/opt/fivenines" ] && [ -d /opt/fivenines ]; then
-    echo "fivenines.io's working directory is already migrated to /opt/fivenines"
-fi
-=======
->>>>>>> 0e20f466
 
 # if the service file ExecStart is /home/fivenines/, replace it with /opt/fivenines/
 if [ "$(grep -E '^ExecStart=/home/fivenines/.*' /etc/systemd/system/fivenines-agent.service)" ]; then
